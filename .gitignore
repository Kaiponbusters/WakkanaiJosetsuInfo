--- conflicted
+++ resolved
@@ -1,29 +1,3 @@
-<<<<<<< HEAD
-# Nuxt dev/build outputs
-.output
-.data
-.nuxt
-.nitro
-.cache
-dist
-
-# Node dependencies
-node_modules
-
-# Logs
-logs
-*.log
-
-# Misc
-.DS_Store
-.fleet
-.idea
-
-# Local env files
-.env
-.env.*
-!.env.example
-=======
 # Nuxt dev/build outputs
 .output
 .data
@@ -52,5 +26,4 @@
 # Playwright test artifacts
 tests/playwright/artifacts/
 test-results/
-playwright-report/
->>>>>>> d27ab9c3
+playwright-report/