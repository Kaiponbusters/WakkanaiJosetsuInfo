--- conflicted
+++ resolved
@@ -165,12 +165,7 @@
   if (!editingReport.value) return
 
   try {
-<<<<<<< HEAD
-    // サーバーサイドのエンドポイントを使用
-    const response = await $fetch<ApiResponse>('/api/snow/update', {
-=======
-    const response = await $fetch('/api/snow/update', { // APIのレスポンス構造に注意
->>>>>>> d3453e1e
+
       method: 'POST',
       body: {
         id: editingReport.value.id,
@@ -180,15 +175,7 @@
       }
     })
 
-<<<<<<< HEAD
-    if (!response.success) {
-      throw new Error(response.error || '更新に失敗しました')
-    }
-=======
-    // API側が成功時に { success: true, data: ... } などを返すか、
-    // エラー時にcreateErrorで投げるかによってここの処理は変わる
-    // 今回はAPI側をcreateErrorで投げるようにするので、成功時はそのまま進む
->>>>>>> d3453e1e
+
 
     // ローカルデータの更新 (APIが更新後のデータを返せばそれを使うのが望ましい)
     snowReports.value = snowReports.value.map(report => {
@@ -207,12 +194,7 @@
     showEditModal.value = false
     alert('更新しました')
   } catch (error) {
-<<<<<<< HEAD
-    console.error('Error updating snow report:', error)
-    alert(`更新に失敗しました: ${error instanceof Error ? error.message : '不明なエラー'}`)
-=======
-    handleError(error, '除雪情報の更新') // 変更
->>>>>>> d3453e1e
+
   }
 }
 
@@ -221,34 +203,12 @@
   if (!confirm('本当に削除しますか？')) return
 
   try {
-<<<<<<< HEAD
-    // サーバーサイドのエンドポイントを使用
-    const response = await $fetch<ApiResponse>('/api/snow/delete', {
-=======
-    await $fetch('/api/snow/delete', { // APIのレスポンス構造に注意
->>>>>>> d3453e1e
+
       method: 'POST',
       body: { id }
     })
 
-<<<<<<< HEAD
-    if (!response.success) {
-      throw new Error(response.error || '削除に失敗しました')
-    }
-
-    // 削除成功時のみローカルのデータを更新
-    snowReports.value = snowReports.value.filter(report => report.id !== id)
-    alert('削除しました')
-  } catch (error) {
-    console.error('Error deleting snow report:', error)
-    alert(`削除に失敗しました: ${error instanceof Error ? error.message : '不明なエラー'}`)
-=======
-    // API側がエラー時にcreateErrorで投げるので、成功時はそのまま進む
-    snowReports.value = snowReports.value.filter(report => report.id !== id)
-    alert('削除しました')
-  } catch (error) {
-    handleError(error, '除雪情報の削除') // 変更
->>>>>>> d3453e1e
+
   }
 }
 
