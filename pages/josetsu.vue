<template>
  <div>
      <div v-if="loading">Loading...</div>
      <div v-else>
        <!-- 日付ごとにグループ化された除雪情報を表示 -->
        <div v-for="(group, index) in groupedReports" :key="index" class="mb-4">
          <div
            @click="toggleGroup(index)"
            class="text-3xl bg-[#578cff] text-white p-4 rounded-t cursor-pointer flex justify-center items-center"
          >
            <span class="font-bold">{{ formatDate(group.date) }}</span>
            <span class="">{{ openGroups.has(index) ? '     ▼' : '     ▶' }}</span>
          </div>

          <div v-if="openGroups.has(index)">
            <div
              v-for="report in group.reports"
              :key="report.id"
              class="border-x border-b p-4 bg-white"
            >
              <AreaNameDisplay :area="report.area" />
              <SnowLocationMap :area="report.area" />
              <div class="mt-2 space-y-1 text-gray-600">
                <p>除雪開始: {{ formatDateTime(report.start_time) }}</p>
                <p>除雪終了: {{ formatDateTime(report.end_time) }}</p>
                <p class="text-sm text-gray-500">登録日時: {{ formatDateTime(report.created_at) }}</p>
              </div>
            </div>
          </div>
        </div>
      </div>
  </div>
</template>

/**
 * @fileoverview 路面除雪情報ページのコンポーネント
 * @description 稚内市の路面除雪状況をリアルタイムで表示するページコンポーネント
 * @module josetsu
 * @vue-component
 */
<script setup lang="ts">
<<<<<<< HEAD
=======
// ページメタ定義
definePageMeta({
  layout: 'default'
})

>>>>>>> d27ab9c3
import { ref, computed, onMounted, watch, onBeforeUnmount } from 'vue'
import { useSupabaseClient } from '#imports'
import SnowLocationMap from '~/components/feature/snow/SnowLocationMap.vue'
import AreaNameDisplay from '~/components/ui/AreaNameDisplay.vue'
import { formatDate, formatDateTime, compareDates } from '~/utils/formatters'
import { useErrorHandler } from '~/composables/useErrorHandler'

/**
 * @interface SnowReport
 * @description 除雪情報のデータ構造を定義するインターフェース
 */
interface SnowReport {
  id: number
  area: string
  start_time: string
  end_time: string
  created_at: string
}

/**
 * @interface GroupedReports
 * @description 日付でグループ化された除雪情報の構造を定義するインターフェース
 */
interface GroupedReports {
  date: string
  reports: SnowReport[]
}

/** @type {Ref<SnowReport[]>} 除雪情報を格納する配列 */
const snowReports = ref<SnowReport[]>([])
/** @type {Ref<boolean>} ローディング状態を管理する変数 */
const loading = ref(true)
/** @type {Ref<Set<number>>} 開いているグループのインデックスを管理するセット */
const openGroups = ref(new Set<number>())

const { handleError } = useErrorHandler()

/**
 * グループの開閉状態を切り替える関数
 * @param {number} index - 切り替えるグループのインデックス
 */
const toggleGroup = (index: number) => {
  if (openGroups.value.has(index)) {
    openGroups.value.delete(index)
  } else {
    openGroups.value.add(index)
  }
}

/**
 * 除雪情報を日付でグループ化するcomputed
 * @returns {GroupedReports[]} グループ化された除雪情報の配列
 */
const groupedReports = computed(() => {
  const groups: GroupedReports[] = []
  const groupMap = new Map<string, SnowReport[]>()

  snowReports.value.forEach(report => {
    const date = report.start_time.split('T')[0]
    if (!groupMap.has(date)) {
      groupMap.set(date, [])
    }
    groupMap.get(date)?.push(report)
  })

  // 日付でソートして配列に変換
  Array.from(groupMap.entries())
    .sort((a, b) => b[0].localeCompare(a[0])) // 日付の降順でソート
    .forEach(([date, reports]) => {
      groups.push({
        date,
        reports: reports.sort((a, b) =>
          -compareDates(a.start_time, b.start_time) // 降順にするため負の値を返す
        )
      })
    })

  return groups
})

/**
 * Supabaseから除雪情報を取得する非同期関数
 * @async
 * @throws {Error} データ取得に失敗した場合
 */
const fetchSnowReports = async () => {
  const supabase = useSupabaseClient()
  try {
    const { data, error } = await supabase
      .from('snow_reports')
      .select('*')
      .order('start_time', { ascending: false })

    if (error) throw error
    snowReports.value = data
  } catch (error) {
    handleError(error, '除雪情報の取得')
  } finally {
    loading.value = false
  }
}

onMounted(() => {
  fetchSnowReports()
})

</script>
<style scoped>
.map-container {
  margin: 1rem 0;
}
/* Leafletの地図が重なる問題対策としてz-indexを指定 */
.leaflet-container {
  z-index: 1;
}
</style><|MERGE_RESOLUTION|>--- conflicted
+++ resolved
@@ -1,165 +1,162 @@
-<template>
-  <div>
-      <div v-if="loading">Loading...</div>
-      <div v-else>
-        <!-- 日付ごとにグループ化された除雪情報を表示 -->
-        <div v-for="(group, index) in groupedReports" :key="index" class="mb-4">
-          <div
-            @click="toggleGroup(index)"
-            class="text-3xl bg-[#578cff] text-white p-4 rounded-t cursor-pointer flex justify-center items-center"
-          >
-            <span class="font-bold">{{ formatDate(group.date) }}</span>
-            <span class="">{{ openGroups.has(index) ? '     ▼' : '     ▶' }}</span>
-          </div>
-
-          <div v-if="openGroups.has(index)">
-            <div
-              v-for="report in group.reports"
-              :key="report.id"
-              class="border-x border-b p-4 bg-white"
-            >
-              <AreaNameDisplay :area="report.area" />
-              <SnowLocationMap :area="report.area" />
-              <div class="mt-2 space-y-1 text-gray-600">
-                <p>除雪開始: {{ formatDateTime(report.start_time) }}</p>
-                <p>除雪終了: {{ formatDateTime(report.end_time) }}</p>
-                <p class="text-sm text-gray-500">登録日時: {{ formatDateTime(report.created_at) }}</p>
-              </div>
-            </div>
-          </div>
-        </div>
-      </div>
-  </div>
-</template>
-
-/**
- * @fileoverview 路面除雪情報ページのコンポーネント
- * @description 稚内市の路面除雪状況をリアルタイムで表示するページコンポーネント
- * @module josetsu
- * @vue-component
- */
-<script setup lang="ts">
-<<<<<<< HEAD
-=======
-// ページメタ定義
-definePageMeta({
-  layout: 'default'
-})
-
->>>>>>> d27ab9c3
-import { ref, computed, onMounted, watch, onBeforeUnmount } from 'vue'
-import { useSupabaseClient } from '#imports'
-import SnowLocationMap from '~/components/feature/snow/SnowLocationMap.vue'
-import AreaNameDisplay from '~/components/ui/AreaNameDisplay.vue'
-import { formatDate, formatDateTime, compareDates } from '~/utils/formatters'
-import { useErrorHandler } from '~/composables/useErrorHandler'
-
-/**
- * @interface SnowReport
- * @description 除雪情報のデータ構造を定義するインターフェース
- */
-interface SnowReport {
-  id: number
-  area: string
-  start_time: string
-  end_time: string
-  created_at: string
-}
-
-/**
- * @interface GroupedReports
- * @description 日付でグループ化された除雪情報の構造を定義するインターフェース
- */
-interface GroupedReports {
-  date: string
-  reports: SnowReport[]
-}
-
-/** @type {Ref<SnowReport[]>} 除雪情報を格納する配列 */
-const snowReports = ref<SnowReport[]>([])
-/** @type {Ref<boolean>} ローディング状態を管理する変数 */
-const loading = ref(true)
-/** @type {Ref<Set<number>>} 開いているグループのインデックスを管理するセット */
-const openGroups = ref(new Set<number>())
-
-const { handleError } = useErrorHandler()
-
-/**
- * グループの開閉状態を切り替える関数
- * @param {number} index - 切り替えるグループのインデックス
- */
-const toggleGroup = (index: number) => {
-  if (openGroups.value.has(index)) {
-    openGroups.value.delete(index)
-  } else {
-    openGroups.value.add(index)
-  }
-}
-
-/**
- * 除雪情報を日付でグループ化するcomputed
- * @returns {GroupedReports[]} グループ化された除雪情報の配列
- */
-const groupedReports = computed(() => {
-  const groups: GroupedReports[] = []
-  const groupMap = new Map<string, SnowReport[]>()
-
-  snowReports.value.forEach(report => {
-    const date = report.start_time.split('T')[0]
-    if (!groupMap.has(date)) {
-      groupMap.set(date, [])
-    }
-    groupMap.get(date)?.push(report)
-  })
-
-  // 日付でソートして配列に変換
-  Array.from(groupMap.entries())
-    .sort((a, b) => b[0].localeCompare(a[0])) // 日付の降順でソート
-    .forEach(([date, reports]) => {
-      groups.push({
-        date,
-        reports: reports.sort((a, b) =>
-          -compareDates(a.start_time, b.start_time) // 降順にするため負の値を返す
-        )
-      })
-    })
-
-  return groups
-})
-
-/**
- * Supabaseから除雪情報を取得する非同期関数
- * @async
- * @throws {Error} データ取得に失敗した場合
- */
-const fetchSnowReports = async () => {
-  const supabase = useSupabaseClient()
-  try {
-    const { data, error } = await supabase
-      .from('snow_reports')
-      .select('*')
-      .order('start_time', { ascending: false })
-
-    if (error) throw error
-    snowReports.value = data
-  } catch (error) {
-    handleError(error, '除雪情報の取得')
-  } finally {
-    loading.value = false
-  }
-}
-
-onMounted(() => {
-  fetchSnowReports()
-})
-
-</script>
-<style scoped>
-.map-container {
-  margin: 1rem 0;
-}
-/* Leafletの地図が重なる問題対策としてz-indexを指定 */
-.leaflet-container {
-  z-index: 1;
-}
+<template>
+  <div>
+      <div v-if="loading">Loading...</div>
+      <div v-else>
+        <!-- 日付ごとにグループ化された除雪情報を表示 -->
+        <div v-for="(group, index) in groupedReports" :key="index" class="mb-4">
+          <div
+            @click="toggleGroup(index)"
+            class="text-3xl bg-[#578cff] text-white p-4 rounded-t cursor-pointer flex justify-center items-center"
+          >
+            <span class="font-bold">{{ formatDate(group.date) }}</span>
+            <span class="">{{ openGroups.has(index) ? '     ▼' : '     ▶' }}</span>
+          </div>
+
+          <div v-if="openGroups.has(index)">
+            <div
+              v-for="report in group.reports"
+              :key="report.id"
+              class="border-x border-b p-4 bg-white"
+            >
+              <AreaNameDisplay :area="report.area" />
+              <SnowLocationMap :area="report.area" />
+              <div class="mt-2 space-y-1 text-gray-600">
+                <p>除雪開始: {{ formatDateTime(report.start_time) }}</p>
+                <p>除雪終了: {{ formatDateTime(report.end_time) }}</p>
+                <p class="text-sm text-gray-500">登録日時: {{ formatDateTime(report.created_at) }}</p>
+              </div>
+            </div>
+          </div>
+        </div>
+      </div>
+  </div>
+</template>
+
+/**
+ * @fileoverview 路面除雪情報ページのコンポーネント
+ * @description 稚内市の路面除雪状況をリアルタイムで表示するページコンポーネント
+ * @module josetsu
+ * @vue-component
+ */
+<script setup lang="ts">
+// ページメタ定義
+definePageMeta({
+  layout: 'default'
+})
+
+import { ref, computed, onMounted, watch, onBeforeUnmount } from 'vue'
+import { useSupabaseClient } from '#imports'
+import SnowLocationMap from '~/components/feature/snow/SnowLocationMap.vue'
+import AreaNameDisplay from '~/components/ui/AreaNameDisplay.vue'
+import { formatDate, formatDateTime, compareDates } from '~/utils/formatters'
+import { useErrorHandler } from '~/composables/useErrorHandler'
+
+/**
+ * @interface SnowReport
+ * @description 除雪情報のデータ構造を定義するインターフェース
+ */
+interface SnowReport {
+  id: number
+  area: string
+  start_time: string
+  end_time: string
+  created_at: string
+}
+
+/**
+ * @interface GroupedReports
+ * @description 日付でグループ化された除雪情報の構造を定義するインターフェース
+ */
+interface GroupedReports {
+  date: string
+  reports: SnowReport[]
+}
+
+/** @type {Ref<SnowReport[]>} 除雪情報を格納する配列 */
+const snowReports = ref<SnowReport[]>([])
+/** @type {Ref<boolean>} ローディング状態を管理する変数 */
+const loading = ref(true)
+/** @type {Ref<Set<number>>} 開いているグループのインデックスを管理するセット */
+const openGroups = ref(new Set<number>())
+
+const { handleError } = useErrorHandler()
+
+/**
+ * グループの開閉状態を切り替える関数
+ * @param {number} index - 切り替えるグループのインデックス
+ */
+const toggleGroup = (index: number) => {
+  if (openGroups.value.has(index)) {
+    openGroups.value.delete(index)
+  } else {
+    openGroups.value.add(index)
+  }
+}
+
+/**
+ * 除雪情報を日付でグループ化するcomputed
+ * @returns {GroupedReports[]} グループ化された除雪情報の配列
+ */
+const groupedReports = computed(() => {
+  const groups: GroupedReports[] = []
+  const groupMap = new Map<string, SnowReport[]>()
+
+  snowReports.value.forEach(report => {
+    const date = report.start_time.split('T')[0]
+    if (!groupMap.has(date)) {
+      groupMap.set(date, [])
+    }
+    groupMap.get(date)?.push(report)
+  })
+
+  // 日付でソートして配列に変換
+  Array.from(groupMap.entries())
+    .sort((a, b) => b[0].localeCompare(a[0])) // 日付の降順でソート
+    .forEach(([date, reports]) => {
+      groups.push({
+        date,
+        reports: reports.sort((a, b) =>
+          -compareDates(a.start_time, b.start_time) // 降順にするため負の値を返す
+        )
+      })
+    })
+
+  return groups
+})
+
+/**
+ * Supabaseから除雪情報を取得する非同期関数
+ * @async
+ * @throws {Error} データ取得に失敗した場合
+ */
+const fetchSnowReports = async () => {
+  const supabase = useSupabaseClient()
+  try {
+    const { data, error } = await supabase
+      .from('snow_reports')
+      .select('*')
+      .order('start_time', { ascending: false })
+
+    if (error) throw error
+    snowReports.value = data
+  } catch (error) {
+    handleError(error, '除雪情報の取得')
+  } finally {
+    loading.value = false
+  }
+}
+
+onMounted(() => {
+  fetchSnowReports()
+})
+
+</script>
+<style scoped>
+.map-container {
+  margin: 1rem 0;
+}
+/* Leafletの地図が重なる問題対策としてz-indexを指定 */
+.leaflet-container {
+  z-index: 1;
+}
 </style>