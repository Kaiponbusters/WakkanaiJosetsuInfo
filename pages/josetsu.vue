<template>
  <div>
      <div v-if="loading">Loading...</div>
      <div v-else>
        <!-- 日付ごとにグループ化された除雪情報を表示 -->
        <div v-for="(group, index) in groupedReports" :key="index" class="mb-4">
          <div
            @click="toggleGroup(index)"
            class="text-3xl bg-[#578cff] text-white p-4 rounded-t cursor-pointer flex justify-center items-center"
          >
            <span class="font-bold">{{ formatDate(group.date) }}</span>
            <span class="">{{ openGroups.has(index) ? '     ▼' : '     ▶' }}</span>
          </div>

          <div v-if="openGroups.has(index)">
            <div
              v-for="report in group.reports"
              :key="report.id"
              class="border-x border-b p-4 bg-white"
            >
              <AreaNameDisplay :area="report.area" />
              <SnowLocationMap :area="report.area" />
              <div class="mt-2 space-y-1 text-gray-600">
                <p>除雪開始: {{ formatDateTime(report.start_time) }}</p>
                <p>除雪終了: {{ formatDateTime(report.end_time) }}</p>
                <p class="text-sm text-gray-500">登録日時: {{ formatDateTime(report.created_at) }}</p>
              </div>
            </div>
          </div>
        </div>
      </div>
  </div>
</template>

/**
 * @fileoverview 路面除雪情報ページのコンポーネント
 * @description 稚内市の路面除雪状況をリアルタイムで表示するページコンポーネント
 * @module josetsu
 * @vue-component
 */
<script setup lang="ts">
import { ref, computed, onMounted, watch, onBeforeUnmount } from 'vue'
import { useSupabaseClient } from '#imports'
import SnowLocationMap from '~/components/SnowLocationMap.vue'
import AreaNameDisplay from '~/components/AreaNameDisplay.vue'
import { formatDate, formatDateTime, compareDates } from '~/utils/formatters'
import { useErrorHandler } from '~/composables/useErrorHandler'

/**
 * @interface SnowReport
 * @description 除雪情報のデータ構造を定義するインターフェース
 */
interface SnowReport {
  id: number
  area: string
  start_time: string
  end_time: string
  created_at: string
}

/**
 * @interface GroupedReports
 * @description 日付でグループ化された除雪情報の構造を定義するインターフェース
 */
interface GroupedReports {
  date: string
  reports: SnowReport[]
}

/** @type {Ref<SnowReport[]>} 除雪情報を格納する配列 */
const snowReports = ref<SnowReport[]>([])
/** @type {Ref<boolean>} ローディング状態を管理する変数 */
const loading = ref(true)
/** @type {Ref<Set<number>>} 開いているグループのインデックスを管理するセット */
const openGroups = ref(new Set<number>())

const { handleError } = useErrorHandler()

/**
 * グループの開閉状態を切り替える関数
 * @param {number} index - 切り替えるグループのインデックス
 */
const toggleGroup = (index: number) => {
  if (openGroups.value.has(index)) {
    openGroups.value.delete(index)
  } else {
    openGroups.value.add(index)
  }
}

/**
 * 除雪情報を日付でグループ化するcomputed
 * @returns {GroupedReports[]} グループ化された除雪情報の配列
 */
const groupedReports = computed(() => {
  const groups: GroupedReports[] = []
  const groupMap = new Map<string, SnowReport[]>()

  snowReports.value.forEach(report => {
    const date = report.start_time.split('T')[0]
    if (!groupMap.has(date)) {
      groupMap.set(date, [])
    }
    groupMap.get(date)?.push(report)
  })

  // 日付でソートして配列に変換
  Array.from(groupMap.entries())
    .sort((a, b) => b[0].localeCompare(a[0])) // 日付の降順でソート
    .forEach(([date, reports]) => {
      groups.push({
        date,
        reports: reports.sort((a, b) =>
          -compareDates(a.start_time, b.start_time) // 降順にするため負の値を返す
        )
      })
    })

  return groups
})

/**
 * Supabaseから除雪情報を取得する非同期関数
 * @async
 * @throws {Error} データ取得に失敗した場合
 */
const fetchSnowReports = async () => {
  const supabase = useSupabaseClient()
  try {
    const { data, error } = await supabase
      .from('snow_reports')
      .select('*')
      .order('start_time', { ascending: false })

    if (error) throw error
    snowReports.value = data
  } catch (error) {
    handleError(error, '除雪情報の取得')
  } finally {
    loading.value = false
  }
}

onMounted(() => {
  fetchSnowReports()
})
<<<<<<< HEAD
=======

/**
 * コンポーネントのプロパティ定義
 */
const props = defineProps<{
  /** 地域名 */
  area: string
}>()

/** @type {Ref<[number, number] | null>} 地図の座標を管理する変数 */
const coordinates = ref<[number, number] | null>(null)
/** @type {Ref<HTMLElement | null>} 地図を表示するDOM要素への参照 */
const mapContainer = ref<HTMLElement | null>(null)
/** @type {any} Leafletマップのインスタンス */
let map: any = null

/**
 * 地域名から座標を取得する非同期関数
 * @async
 * @param {string} area - 座標を取得する地域名
 */
const getCoordinates = async (area: string) => {
  try {
    const response = await fetch(`https://nominatim.openstreetmap.org/search?format=json&q=${encodeURIComponent(area + ', 稚内市, 北海道')}`);
    if (!response.ok) {
      throw new Error(`座標の取得に失敗しました (HTTP ${response.status}: ${response.statusText})`);
    }
    const data = await response.json();
    if (data && data[0]) {
      coordinates.value = [parseFloat(data[0].lat), parseFloat(data[0].lon)];
    } else {
      throw new Error('指定された地域の座標が見つかりませんでした。');
    }
  } catch (error) {
    handleError(error, `地域「${area}」の座標取得`);
  }
}

watch(() => props.area, async (newArea) => {
  if (newArea && typeof newArea === 'string' && newArea.trim() !== '') {
    await getCoordinates(newArea);
    await updateMapView();
  } else {
    // newArea が無効な場合、地図表示をクリアするなどの処理も検討できる
    // coordinates.value = null; 
    // if (map) { map.remove(); map = null; }
    console.warn('props.area が無効なため、座標取得と地図更新をスキップしました。 area:', newArea);
  }
}, { immediate: true });

onMounted(async () => {
  if (typeof window !== 'undefined') {
    const L = (await import('leaflet')).default;

    watch(coordinates, () => {
      if (coordinates.value && mapContainer.value) {
        if (map) {
          map.remove();
          map = null;
        }
        map = L.map(mapContainer.value).setView(coordinates.value, 15);
        L.tileLayer('https://{s}.tile.openstreetmap.org/{z}/{x}/{y}.png', {
          attribution: '© OpenStreetMap contributors'
        }).addTo(map);
        L.marker(coordinates.value).addTo(map);
      }
    }, { immediate: true });
  }
});

onBeforeUnmount(() => {
  if (map) {
    map.remove();
    map = null;
  }
});

/**
 * 座標が変わったタイミングでマップをセットビューする関数
 * すでにマップがあれば座標・ズームだけ更新し、なければ新規生成
 */
const updateMapView = async () => {
  // クライアントサイドのみ Leaflet をインポート
  const L = (await import('leaflet')).default

  if (!mapContainer.value || !coordinates.value) return

  if (map) {
    // すでにマップがある場合は座標のみ更新
    map.setView(coordinates.value, 15)
    // マーカー追加等が必要であればここで再設定
    return
  }

  // マップが未生成の場合のみ新規作成
  map = L.map(mapContainer.value).setView(coordinates.value, 15)
  L.tileLayer('https://{s}.tile.openstreetmap.org/{z}/{x}/{y}.png', {
    attribution: '© OpenStreetMap contributors'
  }).addTo(map)
  L.marker(coordinates.value).addTo(map)
}

/**
 * マップコンテナが変更されたら再生成（初回・DOMが用意された後）
 */
watch(mapContainer, async () => {
  await updateMapView()
})
>>>>>>> 49de64b8
</script>
<style scoped>
.map-container {
  margin: 1rem 0;
}
/* Leafletの地図が重なる問題対策としてz-indexを指定 */
.leaflet-container {
  z-index: 1;
}
</style><|MERGE_RESOLUTION|>--- conflicted
+++ resolved
@@ -144,117 +144,7 @@
 onMounted(() => {
   fetchSnowReports()
 })
-<<<<<<< HEAD
-=======
 
-/**
- * コンポーネントのプロパティ定義
- */
-const props = defineProps<{
-  /** 地域名 */
-  area: string
-}>()
-
-/** @type {Ref<[number, number] | null>} 地図の座標を管理する変数 */
-const coordinates = ref<[number, number] | null>(null)
-/** @type {Ref<HTMLElement | null>} 地図を表示するDOM要素への参照 */
-const mapContainer = ref<HTMLElement | null>(null)
-/** @type {any} Leafletマップのインスタンス */
-let map: any = null
-
-/**
- * 地域名から座標を取得する非同期関数
- * @async
- * @param {string} area - 座標を取得する地域名
- */
-const getCoordinates = async (area: string) => {
-  try {
-    const response = await fetch(`https://nominatim.openstreetmap.org/search?format=json&q=${encodeURIComponent(area + ', 稚内市, 北海道')}`);
-    if (!response.ok) {
-      throw new Error(`座標の取得に失敗しました (HTTP ${response.status}: ${response.statusText})`);
-    }
-    const data = await response.json();
-    if (data && data[0]) {
-      coordinates.value = [parseFloat(data[0].lat), parseFloat(data[0].lon)];
-    } else {
-      throw new Error('指定された地域の座標が見つかりませんでした。');
-    }
-  } catch (error) {
-    handleError(error, `地域「${area}」の座標取得`);
-  }
-}
-
-watch(() => props.area, async (newArea) => {
-  if (newArea && typeof newArea === 'string' && newArea.trim() !== '') {
-    await getCoordinates(newArea);
-    await updateMapView();
-  } else {
-    // newArea が無効な場合、地図表示をクリアするなどの処理も検討できる
-    // coordinates.value = null; 
-    // if (map) { map.remove(); map = null; }
-    console.warn('props.area が無効なため、座標取得と地図更新をスキップしました。 area:', newArea);
-  }
-}, { immediate: true });
-
-onMounted(async () => {
-  if (typeof window !== 'undefined') {
-    const L = (await import('leaflet')).default;
-
-    watch(coordinates, () => {
-      if (coordinates.value && mapContainer.value) {
-        if (map) {
-          map.remove();
-          map = null;
-        }
-        map = L.map(mapContainer.value).setView(coordinates.value, 15);
-        L.tileLayer('https://{s}.tile.openstreetmap.org/{z}/{x}/{y}.png', {
-          attribution: '© OpenStreetMap contributors'
-        }).addTo(map);
-        L.marker(coordinates.value).addTo(map);
-      }
-    }, { immediate: true });
-  }
-});
-
-onBeforeUnmount(() => {
-  if (map) {
-    map.remove();
-    map = null;
-  }
-});
-
-/**
- * 座標が変わったタイミングでマップをセットビューする関数
- * すでにマップがあれば座標・ズームだけ更新し、なければ新規生成
- */
-const updateMapView = async () => {
-  // クライアントサイドのみ Leaflet をインポート
-  const L = (await import('leaflet')).default
-
-  if (!mapContainer.value || !coordinates.value) return
-
-  if (map) {
-    // すでにマップがある場合は座標のみ更新
-    map.setView(coordinates.value, 15)
-    // マーカー追加等が必要であればここで再設定
-    return
-  }
-
-  // マップが未生成の場合のみ新規作成
-  map = L.map(mapContainer.value).setView(coordinates.value, 15)
-  L.tileLayer('https://{s}.tile.openstreetmap.org/{z}/{x}/{y}.png', {
-    attribution: '© OpenStreetMap contributors'
-  }).addTo(map)
-  L.marker(coordinates.value).addTo(map)
-}
-
-/**
- * マップコンテナが変更されたら再生成（初回・DOMが用意された後）
- */
-watch(mapContainer, async () => {
-  await updateMapView()
-})
->>>>>>> 49de64b8
 </script>
 <style scoped>
 .map-container {
